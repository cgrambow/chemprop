--- conflicted
+++ resolved
@@ -47,27 +47,6 @@
     else:
         scaler = None
 
-<<<<<<< HEAD
-    print('Building model')
-    model = build_MPN(
-        hidden_size=args.hidden_size,
-        depth=args.depth,
-        num_tasks=num_tasks,
-        sigmoid=args.dataset_type == 'classification',
-        dropout=args.dropout,
-        activation=args.activation,
-        attention=args.attention,
-        message_attention=args.message_attention,
-        three_d=args.three_d
-    )
-    print(model)
-    print('Number of parameters = {:,}'.format(param_count(model)))
-    if args.cuda:
-        print('Moving model to cuda')
-        model = model.cuda()
-
-=======
->>>>>>> cd30c87a
     # Get loss and metric functions
     loss_func = get_loss_func(args.dataset_type)
     metric_func = get_metric_func(args.metric)
@@ -89,6 +68,7 @@
             dropout=args.dropout,
             activation=args.activation,
             attention=args.attention,
+            message_attention=args.message_attention,
             three_d=args.three_d,
             virtual_edges=args.virtual_edges
         )
@@ -190,66 +170,6 @@
 
     return ensemble_score
 
-<<<<<<< HEAD
-if __name__ == '__main__':
-    parser = ArgumentParser()
-
-    # General arguments
-    parser.add_argument('--data_path', type=str,
-                        help='Path to data CSV file')
-    parser.add_argument('--save_dir', type=str, default=None,
-                        help='Directory where model checkpoints will be saved')
-    parser.add_argument('--dataset_type', type=str, choices=['classification', 'regression'],
-                        help='Type of dataset, i.e. classification (cls) or regression (reg).'
-                             'This determines the loss function used during training.')
-    parser.add_argument('--metric', type=str, default=None, choices=['roc', 'prc-auc', 'rmse', 'mae'],
-                        help='Metric to use during evaluation.'
-                             'Note: Does NOT affect loss function used during training'
-                             '(loss is determined by the `dataset_type` argument).'
-                             'Note: Defaults to "roc" for classification and "rmse" for regression.')
-    parser.add_argument('--seed', type=int, default=0,
-                        help='Random seed to use when splitting data into train/val/test sets')
-    parser.add_argument('--no_cuda', action='store_true', default=False,
-                        help='Turn off cuda')
-
-    # Training arguments
-    parser.add_argument('--epochs', type=int, default=30,
-                        help='Number of epochs to run')
-    parser.add_argument('--batch_size', type=int, default=50,
-                        help='Batch size')
-    parser.add_argument('--lr', type=float, default=1e-3,
-                        help='Learning rate')
-    parser.add_argument('--gamma', type=float, default=0.9,
-                        help='Gamma factor for exponential decay learning rate scheduler'
-                             '(lr = gamma * lr)')
-
-    # Model arguments
-    parser.add_argument('--hidden_size', type=int, default=300,
-                        help='Dimensionality of hidden layers in MPN')
-    parser.add_argument('--depth', type=int, default=3,
-                        help='Number of message passing steps')
-    parser.add_argument('--dropout', type=float, default=0.0,
-                        help='Dropout probability')
-    parser.add_argument('--activation', type=str, default='ReLU', choices=['ReLU', 'LeakyReLU', 'PReLU', 'tanh'],
-                        help='Activation function')
-    parser.add_argument('--attention', action='store_true', default=False,
-                        help='Perform self attention over the atoms in a molecule.')
-    parser.add_argument('--message_attention', action='store_true', default=False,
-                        help='Perform attention over messages.')
-    parser.add_argument('--three_d', action='store_true', default=False,
-                        help='Adds 3D coordinates to atom and bond features')
-
-    args = parser.parse_args()
-
-    # Argument modification/checking
-    if args.save_dir is not None:
-        os.makedirs(args.save_dir, exist_ok=True)
-    else:
-        temp_dir = TemporaryDirectory()
-        args.save_dir = temp_dir.name
-=======
->>>>>>> cd30c87a
-
 def cross_validate(args):
     """k-fold cross validation"""
     init_seed = args.seed
